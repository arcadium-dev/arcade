//  Copyright 2022-2024 arcadium.dev <info@arcadium.dev>
//
//  Licensed under the Apache License, Version 2.0 (the "License");
//  you may not use this file except in compliance with the License.
//  You may obtain a copy of the License at
//
//      http://www.apache.org/licenses/LICENSE-2.0
//
//  Unless required by applicable law or agreed to in writing, software
//  distributed under the License is distributed on an "AS IS" BASIS,
//  WITHOUT WARRANTIES OR CONDITIONS OF ANY KIND, either express or implied.
//  See the License for the specific language governing permissions and
//  limitations under the License.

package rest // import "arcadium.dev/arcade/asset/rest"

<<<<<<< HEAD
import (
	"arcadium.dev/arcade"
)
=======
import "arcadium.dev/arcade"
>>>>>>> df5a1628

type (
	// PlayerCreateRequest is used to request an player be created.
	//
	// swagger:parameters PlayerCreate
	PlayerCreateRequest struct {
		PlayerRequest
	}

	// PlayerUpdateRequest is used to request an player be updated.
	//
	// swagger:parameters PlayerUpdate
	PlayerUpdateRequest struct {
		PlayerRequest
	}

	// PlayerRequest is used to request an player be created or updated.
	PlayerRequest struct {
		// Name is the name of the player.
		// in: body
		// minimum length: 1
		// maximum length: 256
		Name string `json:"name"`

		// Description is the description of the player.
		// in: body
		// minimum length: 1
		// maximum length: 4096
		Description string `json:"description"`

		// HomeID is the ID of the home of the player.
		// in: body
		// minimum length: 1
		// maximum length: 4096
		HomeID string `json:"homeID"`

		// LocationID is the ID of the location of the player.
		// in: body
		LocationID string `json:"locationID"`
	}

	// PlayerResponse returns a player.
	PlayerResponse struct {
		// Player returns the information about a player.
		// in: body
		Player Player `json:"player"`
	}

	// PlayersResponse returns multiple players.
	PlayersResponse struct {
		// Players returns the information about multiple players.
		// in: body
		Players []Player `json:"players"`
	}

	// Player holds a player's information, and is sent in a response.
	//
	// swagger:parameter
	Player struct {
		// ID is the player identifier.
		// in: body
		ID string `json:"id"`

		// Name is the player name.
		// in: body
		Name string `json:"name"`

		// Description is the player description.
		// in: body
		Description string `json:"description"`

		// HomeID is the RoomID of the player's home.
		// in:body
		HomeID string `json:"homeID"`

		// LocationID is the RoomID of the player's location.
		// in: body
		LocationID string `json:"locationID"`

		// Created is the time of the player's creation.
		// in: body
		Created arcade.Timestamp `json:"created"`

		// Updated is the time the player was last updated.
		// in: body
		Updated arcade.Timestamp `json:"updated"`
	}
)<|MERGE_RESOLUTION|>--- conflicted
+++ resolved
@@ -14,13 +14,9 @@
 
 package rest // import "arcadium.dev/arcade/asset/rest"
 
-<<<<<<< HEAD
 import (
 	"arcadium.dev/arcade"
 )
-=======
-import "arcadium.dev/arcade"
->>>>>>> df5a1628
 
 type (
 	// PlayerCreateRequest is used to request an player be created.
